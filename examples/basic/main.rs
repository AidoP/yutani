use std::{any::Any, rc::Rc};
use wl::{server::prelude::*, Result, DispatchError};

fn main() {
    let server = wl::Server::bind().unwrap();
    server.start::<WlDisplay>()
}

trait Global {
    const UID: u32;
}
<<<<<<< HEAD
fn global<T: Dispatch + Global>(registry: &mut Lease<Registry>, client: &mut Client) -> Result<()> {
    registry.global(client, T::UID, T::INTERFACE.to_owned(), T::VERSION)
=======
fn global<T: Dispatch + Global>(registry: &mut Lease<WlRegistry>, client: &mut Client) -> Result<()> {
    use wayland::WlRegistry;
    registry.global(client, T::UID, T::INTERFACE, T::VERSION)
>>>>>>> acbd09df
}

/// Shared Memory
mod shm;

<<<<<<< HEAD
struct Registry;
#[protocol("wayland.toml")]
impl WlRegistry for Lease<Registry> {
    fn bind(&mut self, client: &mut Client, name: u32, id: NewId) -> Result<()> {
        match name {
            Shm::UID => { Shm::formats(&mut client.insert(id, Shm)?, client)?; }
            Compositor::UID => { client.insert(id, Compositor)?; }
            Subcompositor::UID => { client.insert(id, Subcompositor)?; }
            WmBase::UID => { client.insert(id, WmBase)?; }
            _ => { display(client)?.error(client, self, 1, format!("Unknown global {}", name))?; }
        }
        Ok(())
    }
}
/// Shared memory, a concept that will never be enjoyable in Rust
struct Shm;
impl Global for Shm {
    const UID: u32 = 1;
}
impl Shm {
    fn formats(shm: &mut Lease<Self>, client: &mut Client) -> Result<()> {
        Format::supported(client, shm)
    }
}
#[protocol("wayland.toml")]
impl WlShm for Lease<Shm> {
    fn create_pool(&mut self, client: &mut Client, id: NewId, fd: Fd, size: i32) -> Result<()> {
        client.insert(id, ShmPool::new(fd, size)?)?;
        Ok(())
    }
}
/// TODO: Handle SIGBUS to protect against the client resizing the buffer against our will
struct ShmMapping {
    memory: *mut u8,
    size: usize,
    fd: Fd
}
impl ShmMapping {
    fn new(fd: Fd, size: i32) -> Result<Self> {
        use libc::*;
        if size <= 0 {
            todo!()
        }
        let size = size as usize;
        let protection = PROT_READ | PROT_WRITE;
        let flags = MAP_SHARED;
        let memory = unsafe { mmap(std::ptr::null_mut(), size, protection, flags, *fd, 0) };
        if memory == libc::MAP_FAILED {
            todo!()
        }
        Ok(Self {
            memory: memory as *mut u8,
            size,
            fd
        })
    }
}
impl Drop for ShmMapping {
    fn drop(&mut self) {
        use libc::*;
        unsafe {
            munmap(self.memory as _, self.size);
            close(*self.fd);
        }
    }
}
/// A memory-mapped file allowing access to a shared memory between programs
struct ShmPool {
    mapping: Rc<ShmMapping>
}
impl ShmPool {
    fn new(fd: Fd, size: i32) -> Result<Self> {
        Ok(Self {
            mapping: Rc::new(ShmMapping::new(fd, size)?)
        })
    }
}
#[protocol("wayland.toml")]
impl WlShmPool for Lease<ShmPool> {
    fn destroy(&mut self, client: &mut Client) -> Result<()> {
        client.drop(self)
    }
    fn create_buffer(&mut self, client: &mut Client, id: NewId, offset: i32, width: i32, height: i32, stride: i32, format: u32) -> Result<()> {
        // Buffers require shared memory access (unsafe)
        // Also, how to drop the mmap once buffers are destroyed since the pool can be destroyed first
        todo!()
    }
    fn resize(&mut self, client: &mut Client, size: i32) -> Result<()> {
        if size <= 0 {
            todo!()
        }
        if size < self.mapping.size as i32 {
            let error = format!("Passed size, {}, is smaller than the existing buffer size of {}", size, self.mapping.size);
            display(client)?.error(client, self, 1, error)?;
        }
        todo!()
    }
}
macro_rules! wl_formats {
    (ARGB8888, XRGB8888$(, $format:ident)*) => {
        enum Format {
            ARGB8888,
            XRGB8888,
            $($format),*
        }
        impl Format {
            fn new(format: u32) -> Result<Self> {
                match format {
                    WlShmEnumFormat::ARGB8888 => Ok(Self::ARGB8888),
                    WlShmEnumFormat::XRGB8888 => Ok(Self::XRGB8888),
                    $(WlShmEnumFormat::$format => Ok(Self::$format),)*
                    _ => todo!(/* User error system */)
                }
            }
            fn supported(client: &mut Client, shm: &mut Lease<Shm>) -> Result<()> {
                shm.format(client, WlShmEnumFormat::ARGB8888)?;
                shm.format(client, WlShmEnumFormat::XRGB8888)?;
                $(shm.format(client, WlShmEnumFormat::$format)?;)*
                Ok(())
            }
        }
        impl Into<u32> for Format {
            fn into(self) -> u32 {
                match self {
                    Self::ARGB8888 => WlShmEnumFormat::ARGB8888,
                    Self::XRGB8888 => WlShmEnumFormat::XRGB8888,
                    $(Self::$format => WlShmEnumFormat::$format),*
                }
            }
        }
    };
}
wl_formats!{ARGB8888, XRGB8888}

struct Buffer {
    mapping: Rc<ShmMapping>,
    buffer: *mut u8,
    width: usize,
    height: usize,
    stride: usize,
    format: Format
}
impl Buffer {
    fn new(mapping: Rc<ShmMapping>, offset: i32, width: i32, height: i32, stride: i32, format: u32) -> Result<Self> {
        let format = Format::new(format)?;
        if width <= 0 || height <= 0 || stride < 0 || offset < 0 {
            todo!()
        }
        let (width, height, stride, offset) = (width as usize, height as usize, stride as usize, offset as usize);
        if  stride < width || offset + stride * height >= mapping.size {
            todo!()
        }
        let buffer = unsafe { mapping.memory.add(offset) };
        Ok(Self {
            mapping,
            buffer,
            width,
            height,
            stride,
            format
        })
    }
    fn len(&self) -> usize {
        self.stride * self.height
    }
    fn get_mut(&mut self) -> &mut [u8] {
        // Safety: Violated due to shared memory access. This is unavoidable with a shared memory mapping.
        unsafe { std::slice::from_raw_parts_mut(self.buffer, self.len()) }
    }
}
#[protocol("wayland.toml")]
impl WlBuffer for Lease<Buffer> {
    fn destroy(&mut self, client: &mut Client) -> Result<()> {
        client.drop(self)
    }
}
struct Seat;
#[protocol("wayland.toml")]
impl WlSeat for Lease<Seat> {
    fn get_pointer(&mut self, client: &mut Client, id: NewId) -> Result<()> {
        todo!()
    }
    fn get_keyboard(&mut self, client: &mut Client, id: NewId) -> Result<()> {
        todo!()
    }
    fn get_touch(&mut self, client: &mut Client, id: NewId) -> Result<()> {
        todo!()
    }
    fn release(&mut self, client: &mut Client) -> Result<()> {
        todo!()
    }
}
struct Compositor;
impl Global for Compositor {
    const UID: u32 = 2;
}
#[protocol("wayland.toml")]
impl WlCompositor for Lease<Compositor> {
    fn create_surface(&mut self, client: &mut Client, id: NewId) -> Result<()> {
        client.insert(id, Surface)?;
        Ok(())
    }
    fn create_region(&mut self, client: &mut Client, id: NewId) -> Result<()> {
        client.insert(id, Region)?;
        Ok(())
    }
}
struct Surface;
#[protocol("wayland.toml")]
impl WlSurface for Lease<Surface> {
    fn destroy(&mut self, client: &mut Client) -> Result<()> {
        client.drop(self)
    }
    fn attach(&mut self, client: &mut Client, buffer: &mut dyn WlBuffer, x: i32, y: i32) -> Result<()> {
        todo!()
    }
    fn damage(&mut self, client: &mut Client, x: i32, y: i32, width: i32, height: i32) -> Result<()> {
        todo!()
    }
    fn frame(&mut self, client: &mut Client, callback: NewId) -> Result<()> {
        todo!()
    }
    fn set_opaque_region(&mut self, client: &mut Client, region: &mut dyn WlRegion) -> Result<()> {
        todo!()
    }
    fn set_input_region(&mut self, client: &mut Client, region: &mut dyn WlRegion) -> Result<()> {
        todo!()
    }
    fn set_buffer_transform(&mut self, client: &mut Client, transform: i32) -> Result<()> {
        todo!()
    }
    fn set_buffer_scale(&mut self, client: &mut Client, scale: i32) -> Result<()> {
        todo!()
    }
    fn damage_buffer(&mut self, client: &mut Client, x: i32, y: i32, width: i32, height: i32) -> Result<()> {
        todo!()
    }
    fn commit(&mut self, client: &mut Client) -> Result<()> {
        todo!()
    }
}
struct Region;
#[protocol("wayland.toml")]
impl WlRegion for Lease<Region> {
    fn destroy(&mut self, client: &mut Client) -> Result<()> {
        client.drop(self)
    }
    fn add(&mut self, client: &mut Client, x: i32, y: i32, width: i32, height: i32) -> Result<()> {
        todo!()
    }
    fn subtract(&mut self, client: &mut Client, x: i32, y: i32, width: i32, height: i32) -> Result<()> {
        todo!()
    }
}
struct Output;
#[protocol("wayland.toml")]
impl WlOutput for Lease<Output> {
    fn release(&mut self, client: &mut Client) -> Result<()> {
        todo!()
    }
}
struct Subcompositor;
impl Global for Subcompositor {
    const UID: u32 = 3;
}
#[protocol("wayland.toml")]
impl WlSubcompositor for Lease<Subcompositor> {
    fn destroy(&mut self, client: &mut Client) -> Result<()> {
        client.drop(self)
    }
    fn get_subsurface(&mut self, client: &mut Client, id: NewId, surface: &mut dyn WlSurface, parent: &mut dyn WlSurface) -> Result<()> {
        client.insert(id, Subsurface { surface: surface.object(), parent: parent.object() })?;
        Ok(())
    }
}
struct Subsurface {
    surface: u32,
    parent: u32
}
impl Global for Subsurface {
    const UID: u32 = 3;
}
#[protocol("wayland.toml")]
impl WlSubsurface for Lease<Subsurface> {
    fn destroy(&mut self, client: &mut Client) -> Result<()> {
        client.drop(self)
    }
    fn set_position(&mut self, client: &mut Client, x: i32, y: i32) -> Result<()> {
        todo!()
    }
    fn place_above(&mut self, client: &mut Client, sibling: &mut dyn WlSurface) -> Result<()> {
        todo!()
    }
    fn place_below(&mut self, client: &mut Client, sibling: &mut dyn WlSurface) -> Result<()> {
        todo!()
    }
    fn set_sync(&mut self, client: &mut Client) -> Result<()> {
        todo!()
    }
    fn set_desync(&mut self, client: &mut Client) -> Result<()> {
        todo!()
=======
#[protocol("protocol/wayland.toml")]
mod wayland {
    type WlDisplay = super::WlDisplay;
    type WlCallback = super::WlCallback;
    type WlRegistry = super::WlRegistry;
    type WlShm = super::shm::WlShm;
    type WlShmPool = super::shm::WlShmPool;
    type WlBuffer = super::shm::WlBuffer;
}

#[derive(Default)]
struct WlDisplay;
impl wayland::WlDisplay for Lease<WlDisplay> {
    fn sync(&mut self, client: &mut Client, callback: NewId) -> Result<()> {
        Ok(())
    }
    fn get_registry(&mut self, client: &mut Client, registry: NewId) -> Result<()> {
        let registry = &mut client.insert(registry, WlRegistry)?;
        global::<shm::WlShm>(registry, client)?;
        Ok(())
>>>>>>> acbd09df
    }
}
struct WlCallback;
impl wayland::WlCallback for Lease<WlCallback> {
}
<<<<<<< HEAD
#[protocol("xdg-shell.toml")]
impl XdgWmBase for Lease<WmBase> {
    fn destroy(&mut self, client: &mut Client) -> Result<()> {
        client.drop(self)
    }
    fn create_positioner(&mut self, client: &mut Client, id: NewId) -> Result<()> {
        todo!()
    }
    fn get_xdg_surface(&mut self, client: &mut Client, id: NewId, surface: &mut dyn WlSurface) -> Result<()> {
        client.insert(id, SurfaceXdg { surface: surface.object() })?;
        Ok(())
    }
    fn pong(&mut self, client: &mut Client, serial: u32) -> Result<()> {
        todo!()
=======
struct WlRegistry;
impl wayland::WlRegistry for Lease<WlRegistry> {
    fn bind(&mut self, client: &mut Client, global: u32, id: NewId) -> Result<()> {
        match global {
            shm::WlShm::UID => {
                let shm = client.insert(id, shm::WlShm)?;
                shm::Format::supported(client, shm)?;
            },
            _ => todo!()
        }
        Ok(())
>>>>>>> acbd09df
    }
}
pub struct SurfaceXdg {
    surface: u32
}
#[protocol("xdg-shell.toml")]
impl XdgSurface for Lease<SurfaceXdg> {
    fn destroy(&mut self, client: &mut Client) -> Result<()> {
        client.drop(self)
    }
    fn get_toplevel(&mut self, client: &mut Client, id: NewId) -> Result<()> {
        client.insert(id, Toplevel::new(self))?;
        Ok(())
    }
    fn get_popup(&mut self, client: &mut Client, id: NewId, parent: &mut dyn XdgSurface, positioner: &mut dyn XdgPositioner) -> Result<()> {
        todo!()
    }
    fn set_window_geometry(&mut self, client: &mut Client, x: i32, y: i32, width: i32, height: i32) -> Result<()> {
        todo!()
    }
    fn ack_configure(&mut self, client: &mut Client, serial: u32) -> Result<()> {
        todo!()
    }
}
pub struct Toplevel {
    xdg_surface: u32,
    title: String,
    app_id: String
}
impl Toplevel {
    fn new(xdg_surface: &dyn Object) -> Self {
        Self {
            xdg_surface: xdg_surface.object(),
            title: Default::default(),
            app_id: Default::default()
        }
    }
}
#[protocol("xdg-shell.toml")]
impl XdgToplevel for Lease<Toplevel> {
    fn destroy(&mut self, client: &mut Client) -> Result<()> {
        client.drop(self)
    }
    fn set_parent(&mut self, client: &mut Client, parent: &mut dyn XdgToplevel) -> Result<()> {
        todo!()
    }
    fn set_title(&mut self, client: &mut Client, title: String) -> Result<()> {
        self.title = title;
        Ok(())
    }
    fn set_app_id(&mut self, client: &mut Client, app_id: String) -> Result<()> {
        self.app_id = app_id;
        Ok(())
    }
    fn show_window_menu(&mut self, client: &mut Client, seat: &mut dyn WlSeat, serial: u32, x: i32, y: i32) -> Result<()> {
        todo!()
    }
    fn r#move(&mut self, client: &mut Client, seat: &mut dyn WlSeat, serial: u32) -> Result<()> {
        todo!()
    }
    fn resize(&mut self, client: &mut Client, seat: &mut dyn WlSeat, serial: u32, edges: u32) -> Result<()> {
        todo!()
    }
    fn set_max_size(&mut self, client: &mut Client, width: i32, height: i32) -> Result<()> {
        todo!()
    }
    fn set_min_size(&mut self, client: &mut Client, width: i32, height: i32) -> Result<()> {
        todo!()
    }
    fn set_maximized(&mut self, client: &mut Client) -> Result<()> {
        todo!()
    }
    fn unset_maximized(&mut self, client: &mut Client) -> Result<()> {
        todo!()
    }
    fn set_fullscreen(&mut self, client: &mut Client, output: &mut dyn WlOutput) -> Result<()> {
        todo!()
    }
    fn unset_fullscreen(&mut self, client: &mut Client) -> Result<()> {
        todo!()
    }
    fn set_minimized(&mut self, client: &mut Client) -> Result<()> {
        todo!()
    }
}
pub struct Positioner {
    xdg_surface: u32,
    title: String,
    app_id: String
}
#[protocol("xdg-shell.toml")]
impl XdgPositioner for Lease<Positioner> {
    fn destroy(&mut self, client: &mut Client) -> Result<()> {
        client.drop(self)
    }
    fn set_size(&mut self, client: &mut Client, width: i32, height: i32) -> Result<()> {
        todo!()
    }
    fn set_anchor_rect(&mut self, client: &mut Client, x: i32, y: i32, width: i32, height: i32) -> Result<()> {
        todo!()
    }
    fn set_anchor(&mut self, client: &mut Client, anchor: u32) -> Result<()> {
        todo!()
    }
    fn set_gravity(&mut self, client: &mut Client, gravity: u32) -> Result<()> {
        todo!()
    }
    fn set_constraint_adjustment(&mut self, client: &mut Client, constraint_adjustment: u32) -> Result<()> {
        todo!()
    }
    fn set_offset(&mut self, client: &mut Client, x: i32, y: i32) -> Result<()> {
        todo!()
    }
    fn set_reactive(&mut self, client: &mut Client) -> Result<()> {
        todo!()
    }
    fn set_parent_size(&mut self, client: &mut Client, width: i32, height: i32) -> Result<()> {
        todo!()
    }
    fn set_parent_configure(&mut self, client: &mut Client, serial: u32) -> Result<()> {
        todo!()
    }
}<|MERGE_RESOLUTION|>--- conflicted
+++ resolved
@@ -9,20 +9,108 @@
 trait Global {
     const UID: u32;
 }
-<<<<<<< HEAD
-fn global<T: Dispatch + Global>(registry: &mut Lease<Registry>, client: &mut Client) -> Result<()> {
-    registry.global(client, T::UID, T::INTERFACE.to_owned(), T::VERSION)
-=======
 fn global<T: Dispatch + Global>(registry: &mut Lease<WlRegistry>, client: &mut Client) -> Result<()> {
     use wayland::WlRegistry;
     registry.global(client, T::UID, T::INTERFACE, T::VERSION)
->>>>>>> acbd09df
 }
 
 /// Shared Memory
 mod shm;
 
-<<<<<<< HEAD
+#[protocol("protocol/wayland.toml")]
+mod wayland {
+    type WlDisplay = super::WlDisplay;
+    type WlCallback = super::WlCallback;
+    type WlRegistry = super::WlRegistry;
+    type WlShm = super::shm::WlShm;
+    type WlShmPool = super::shm::WlShmPool;
+    type WlBuffer = super::shm::WlBuffer;
+}
+
+#[derive(Default)]
+struct WlDisplay;
+impl wayland::WlDisplay for Lease<WlDisplay> {
+    fn sync(&mut self, client: &mut Client, callback: NewId) -> Result<()> {
+        Ok(())
+    }
+    fn get_registry(&mut self, client: &mut Client, registry: NewId) -> Result<()> {
+        let registry = &mut client.insert(registry, WlRegistry)?;
+        global::<shm::WlShm>(registry, client)?;
+        Ok(())
+    }
+}
+struct WlCallback;
+impl wayland::WlCallback for Lease<WlCallback> {
+}
+struct WlRegistry;
+impl wayland::WlRegistry for Lease<WlRegistry> {
+    fn bind(&mut self, client: &mut Client, global: u32, id: NewId) -> Result<()> {
+        match global {
+            shm::WlShm::UID => {
+                let shm = client.insert(id, shm::WlShm)?;
+                shm::Format::supported(client, shm)?;
+            },
+            _ => todo!()
+        }
+        Ok(())
+    }
+}
+
+/*
+use std::{any::Any, rc::Rc};
+use wl::{server::prelude::*, Result, DispatchError};
+
+fn main() {
+    let server = wl::Server::bind().unwrap();
+    server.start::<Display>()
+}
+
+/// Convenience function to avoid type inference issues
+fn display(client: &mut Client) -> Result<Lease<Display>> {
+    client.get(Client::DISPLAY)
+}
+
+trait Global {
+    const UID: u32;
+}
+fn global<T: Dispatch + Global>(registry: &mut Lease<Registry>, client: &mut Client) -> Result<()> {
+    registry.global(client, T::UID, T::INTERFACE.to_owned(), T::VERSION)
+}
+
+#[derive(Default)]
+struct Display {
+    serial: u32
+}
+impl Display {
+    /// Get an auto-incrementing, wrapping serial number
+    fn serial(&mut self) -> u32 {
+        let serial = self.serial;
+        self.serial = self.serial.wrapping_add(1);
+        serial
+    }
+}
+#[protocol("wayland.toml")]
+impl WlDisplay for Lease<Display> {
+    fn sync(&mut self, client: &mut Client, id: NewId) -> Result<()> {
+        let mut callback = client.temporary(id, Callback)?;
+        callback.done(client, self.serial())?;
+        self.delete_id(client, callback.object())?;
+        Ok(())
+    }
+    fn get_registry(&mut self, client: &mut Client, id: NewId) -> Result<()> {
+        let registry = &mut client.insert(id, Registry)?;
+        global::<Shm>(registry, client)?;
+        global::<Compositor>(registry, client)?;
+        global::<Subcompositor>(registry, client)?;
+        global::<WmBase>(registry, client)?;
+        Ok(())
+    }
+}
+
+struct Callback;
+#[protocol("wayland.toml")]
+impl WlCallback for Lease<Callback> {}
+
 struct Registry;
 #[protocol("wayland.toml")]
 impl WlRegistry for Lease<Registry> {
@@ -324,34 +412,13 @@
     }
     fn set_desync(&mut self, client: &mut Client) -> Result<()> {
         todo!()
-=======
-#[protocol("protocol/wayland.toml")]
-mod wayland {
-    type WlDisplay = super::WlDisplay;
-    type WlCallback = super::WlCallback;
-    type WlRegistry = super::WlRegistry;
-    type WlShm = super::shm::WlShm;
-    type WlShmPool = super::shm::WlShmPool;
-    type WlBuffer = super::shm::WlBuffer;
-}
-
-#[derive(Default)]
-struct WlDisplay;
-impl wayland::WlDisplay for Lease<WlDisplay> {
-    fn sync(&mut self, client: &mut Client, callback: NewId) -> Result<()> {
-        Ok(())
-    }
-    fn get_registry(&mut self, client: &mut Client, registry: NewId) -> Result<()> {
-        let registry = &mut client.insert(registry, WlRegistry)?;
-        global::<shm::WlShm>(registry, client)?;
-        Ok(())
->>>>>>> acbd09df
-    }
-}
-struct WlCallback;
-impl wayland::WlCallback for Lease<WlCallback> {
-}
-<<<<<<< HEAD
+    }
+}
+
+pub struct WmBase;
+impl Global for WmBase {
+    const UID: u32 = 4;
+}
 #[protocol("xdg-shell.toml")]
 impl XdgWmBase for Lease<WmBase> {
     fn destroy(&mut self, client: &mut Client) -> Result<()> {
@@ -366,19 +433,6 @@
     }
     fn pong(&mut self, client: &mut Client, serial: u32) -> Result<()> {
         todo!()
-=======
-struct WlRegistry;
-impl wayland::WlRegistry for Lease<WlRegistry> {
-    fn bind(&mut self, client: &mut Client, global: u32, id: NewId) -> Result<()> {
-        match global {
-            shm::WlShm::UID => {
-                let shm = client.insert(id, shm::WlShm)?;
-                shm::Format::supported(client, shm)?;
-            },
-            _ => todo!()
-        }
-        Ok(())
->>>>>>> acbd09df
     }
 }
 pub struct SurfaceXdg {
@@ -501,4 +555,4 @@
     fn set_parent_configure(&mut self, client: &mut Client, serial: u32) -> Result<()> {
         todo!()
     }
-}+}*/